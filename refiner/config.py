--- conflicted
+++ resolved
@@ -26,7 +26,7 @@
     )
 
     SCHEMA_VERSION: str = Field(
-        default="0.1.2",
+        default="0.1.3",
         description="Version of the Unwrapped Spotify schema"
     )
 
@@ -56,14 +56,6 @@
         description="Pinata API gateway URL. Note: This is the gateway to access, not the API endpoint for upload."
     )
 
-<<<<<<< HEAD
-=======
-    FILE_ID: Optional[int] = Field(
-        default=None,
-        description="File ID of the input file being processed, injected by the refinement service."
-    )
-
->>>>>>> bde27b7f
     # Spotify Web API Credentials
     SPOTIFY_CLIENT_ID: Optional[str] = Field(
         default=None,
@@ -89,8 +81,6 @@
         default=0.1, # Slightly increased default for Spotify API
         description="Delay in seconds between individual Spotify API calls."
     )
-    # Deprecating ARTIST_API_BASE_URL as SpotifyAPIClient handles its own base URL
-    # API_CALL_DELAY_SECONDS is now SPOTIFY_API_CALL_DELAY_SECONDS
 
     class Config:
         env_file = ".env"
